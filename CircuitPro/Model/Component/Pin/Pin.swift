--- conflicted
+++ resolved
@@ -39,14 +39,11 @@
     }
 
     /// World-space start of the pin’s "leg".
-<<<<<<< HEAD
-=======
     ///
     /// Using `cardinalRotation.direction` ensures the leg follows
     /// the expected cardinal orientation. Prior logic relied on
     /// `rotation` which treated 0° as pointing west, leading to
     /// inverted left/right behaviour when rotating pins.
->>>>>>> 769d1ac4
     var legStart: CGPoint {
         let dir = cardinalRotation.direction
         return CGPoint(
